module Flux

# Zero Flux Given

using Base: tail
<<<<<<< HEAD
using Zygote, MacroTools, Juno, Requires, Reexport, Statistics, Random
=======
using MacroTools, Juno, Reexport, Statistics, Random
>>>>>>> 3c1ac846
using MacroTools: @forward
@reexport using NNlib
using Zygote: Params, @adjoint, gradient, forward
export gradient

export Chain, Dense, Maxout, RNN, LSTM, GRU, Conv, CrossCor, ConvTranspose, MaxPool, MeanPool,
       DepthwiseConv, Dropout, AlphaDropout, LayerNorm, BatchNorm, InstanceNorm, GroupNorm,
       SkipConnection, params, mapleaves, cpu, gpu, f32, f64

include("optimise/Optimise.jl")
using .Optimise
using .Optimise: @epochs
export SGD, Descent, ADAM, Momentum, Nesterov, RMSProp,
  ADAGrad, AdaMax, ADADelta, AMSGrad, NADAM,
  ADAMW, RADAM, InvDecay, ExpDecay, WeightDecay

using CUDAapi
if has_cuda()
  try
    using CuArrays
    @eval has_cuarrays() = true
  catch ex
    @warn "CUDA is installed, but CuArrays.jl fails to load" exception=(ex,catch_backtrace())
    @eval has_cuarrays() = false
  end
else
  has_cuarrays() = false
end

include("utils.jl")
include("onehot.jl")
include("treelike.jl")

include("layers/stateless.jl")
include("layers/basic.jl")
include("layers/conv.jl")
include("layers/recurrent.jl")
include("layers/normalise.jl")

include("data/Data.jl")

<<<<<<< HEAD
include("deprecations.jl")

@init @require CuArrays="3a865a2d-5b23-5a0f-bc46-62713ec82fae" include("cuda/cuda.jl")
=======
if has_cuarrays()
  include("cuda/cuda.jl")
end
>>>>>>> 3c1ac846

end # module<|MERGE_RESOLUTION|>--- conflicted
+++ resolved
@@ -3,11 +3,7 @@
 # Zero Flux Given
 
 using Base: tail
-<<<<<<< HEAD
-using Zygote, MacroTools, Juno, Requires, Reexport, Statistics, Random
-=======
-using MacroTools, Juno, Reexport, Statistics, Random
->>>>>>> 3c1ac846
+using Zygote, MacroTools, Juno, Reexport, Statistics, Random
 using MacroTools: @forward
 @reexport using NNlib
 using Zygote: Params, @adjoint, gradient, forward
@@ -49,14 +45,10 @@
 
 include("data/Data.jl")
 
-<<<<<<< HEAD
 include("deprecations.jl")
 
-@init @require CuArrays="3a865a2d-5b23-5a0f-bc46-62713ec82fae" include("cuda/cuda.jl")
-=======
 if has_cuarrays()
   include("cuda/cuda.jl")
 end
->>>>>>> 3c1ac846
 
 end # module