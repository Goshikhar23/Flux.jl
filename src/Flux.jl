--- conflicted
+++ resolved
@@ -7,12 +7,8 @@
 using Juno, Requires
 using Lazy: @forward
 
-<<<<<<< HEAD
-export Chain, Dense, RNN, LSTM, GRU, Dropout, LayerNorm,
-=======
-export Chain, Dense, RNN, LSTM,
+export Chain, Dense, RNN, LSTM, GRU,
   Dropout, LayerNorm, BatchNorm,
->>>>>>> 86097e76
   SGD, ADAM, Momentum, Nesterov, AMSGrad,
   param, params, mapleaves
 
